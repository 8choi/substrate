--- conflicted
+++ resolved
@@ -58,13 +58,8 @@
 	spec_name: create_runtime_str!("node"),
 	impl_name: create_runtime_str!("substrate-node"),
 	authoring_version: 10,
-<<<<<<< HEAD
-	spec_version: 73,
-	impl_version: 75,
-=======
-	spec_version: 77,
-	impl_version: 77,
->>>>>>> 6e67eff0
+	spec_version: 78,
+	impl_version: 78,
 	apis: RUNTIME_API_VERSIONS,
 };
 
