--- conflicted
+++ resolved
@@ -26,13 +26,7 @@
 use executor::{RuntimeVersion, RuntimeInfo, NativeVersion};
 use hash_db::Hasher;
 use trie::MemoryDB;
-<<<<<<< HEAD
 use primitives::{offchain, H256, Blake2Hasher, NativeOrEncoded, NeverNativeValue};
-=======
-use primitives::{
-	H256, Blake2Hasher, NativeOrEncoded, NeverNativeValue, OffchainExt
-};
->>>>>>> f481c712
 
 use crate::runtime_api::{ProofRecorder, InitializeBlock};
 use crate::backend;
@@ -68,14 +62,9 @@
 	/// Before executing the method, passed header is installed as the current header
 	/// of the execution context.
 	fn contextual_call<
-<<<<<<< HEAD
-		O: offchain::Externalities,
-		PB: Fn() -> error::Result<B::Header>,
-=======
 		'a,
-		O: OffchainExt,
+		O: offchain::Externalities,
 		IB: Fn() -> error::Result<()>,
->>>>>>> f481c712
 		EM: Fn(
 			Result<NativeOrEncoded<R>, Self::Error>,
 			Result<NativeOrEncoded<R>, Self::Error>
@@ -190,12 +179,8 @@
 {
 	type Error = E::Error;
 
-<<<<<<< HEAD
-	fn call<O: offchain::Externalities>(&self,
-=======
-	fn call<O: OffchainExt>(
-		&self,
->>>>>>> f481c712
+	fn call<O: offchain::Externalities>(
+		&self,
 		id: &BlockId<Block>,
 		method: &str,
 		call_data: &[u8],
@@ -223,14 +208,9 @@
 	}
 
 	fn contextual_call<
-<<<<<<< HEAD
-		O: offchain::Externalities,
-		PB: Fn() -> error::Result<Block::Header>,
-=======
 		'a,
-		O: OffchainExt,
+		O: offchain::Externalities,
 		IB: Fn() -> error::Result<()>,
->>>>>>> f481c712
 		EM: Fn(
 			Result<NativeOrEncoded<R>, Self::Error>,
 			Result<NativeOrEncoded<R>, Self::Error>
