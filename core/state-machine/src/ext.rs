// Copyright 2017-2019 Parity Technologies (UK) Ltd.
// This file is part of Substrate.

// Substrate is free software: you can redistribute it and/or modify
// it under the terms of the GNU General Public License as published by
// the Free Software Foundation, either version 3 of the License, or
// (at your option) any later version.

// Substrate is distributed in the hope that it will be useful,
// but WITHOUT ANY WARRANTY; without even the implied warranty of
// MERCHANTABILITY or FITNESS FOR A PARTICULAR PURPOSE.  See the
// GNU General Public License for more details.

// You should have received a copy of the GNU General Public License
// along with Substrate.  If not, see <http://www.gnu.org/licenses/>.

//! Conrete externalities implementation.

use std::{error, fmt, cmp::Ord};
use log::warn;
use crate::backend::{Backend, Consolidate};
use crate::changes_trie::{AnchorBlockId, Storage as ChangesTrieStorage, compute_changes_trie_root};
use crate::{Externalities, OverlayedChanges, ChildStorageKey};
use hash_db::Hasher;
use primitives::offchain;
use primitives::storage::well_known_keys::is_child_storage_key;
use trie::{MemoryDB, TrieDBMut, TrieMut, default_child_trie_root};

const EXT_NOT_ALLOWED_TO_FAIL: &str = "Externalities not allowed to fail within runtime";

/// Errors that can occur when interacting with the externalities.
#[derive(Debug, Copy, Clone)]
pub enum Error<B, E> {
	/// Failure to load state data from the backend.
	#[allow(unused)]
	Backend(B),
	/// Failure to execute a function.
	#[allow(unused)]
	Executor(E),
}

impl<B: fmt::Display, E: fmt::Display> fmt::Display for Error<B, E> {
	fn fmt(&self, f: &mut fmt::Formatter) -> fmt::Result {
		match *self {
			Error::Backend(ref e) => write!(f, "Storage backend error: {}", e),
			Error::Executor(ref e) => write!(f, "Sub-call execution error: {}", e),
		}
	}
}

impl<B: error::Error, E: error::Error> error::Error for Error<B, E> {
	fn description(&self) -> &str {
		match *self {
			Error::Backend(..) => "backend error",
			Error::Executor(..) => "executor error",
		}
	}
}

/// Wraps a read-only backend, call executor, and current overlayed changes.
pub struct Ext<'a, H, B, T, O>
where
	H: Hasher,
	B: 'a + Backend<H>,
{
	/// The overlayed changes to write to.
	overlay: &'a mut OverlayedChanges,
	/// The storage backend to read from.
	backend: &'a B,
	/// The storage transaction necessary to commit to the backend. Is cached when
	/// `storage_root` is called and the cache is cleared on every subsequent change.
	storage_transaction: Option<(B::Transaction, H::Out)>,
	/// Changes trie storage to read from.
	changes_trie_storage: Option<&'a T>,
	/// The changes trie transaction necessary to commit to the changes trie backend.
	/// Set to Some when `storage_changes_root` is called. Could be replaced later
	/// by calling `storage_changes_root` again => never used as cache.
	/// This differs from `storage_transaction` behavior, because the moment when
	/// `storage_changes_root` is called matters + we need to remember additional
	/// data at this moment (block number).
	changes_trie_transaction: Option<(u64, MemoryDB<H>, H::Out)>,
	/// Additional externalities for offchain workers.
	///
	/// If None, some methods from the trait might not supported.
	offchain_externalities: Option<&'a mut O>,
}

impl<'a, H, B, T, O> Ext<'a, H, B, T, O>
where
	H: Hasher,
	B: 'a + Backend<H>,
	T: 'a + ChangesTrieStorage<H>,
<<<<<<< HEAD
	O: 'a + offchain::Externalities,
	H::Out: Ord + HeapSizeOf,
=======
	O: 'a + OffchainExt,
	H::Out: Ord,
>>>>>>> f481c712
{
	/// Create a new `Ext` from overlayed changes and read-only backend
	pub fn new(
		overlay: &'a mut OverlayedChanges,
		backend: &'a B,
		changes_trie_storage: Option<&'a T>,
		offchain_externalities: Option<&'a mut O>,
	) -> Self {
		Ext {
			overlay,
			backend,
			storage_transaction: None,
			changes_trie_storage,
			changes_trie_transaction: None,
			offchain_externalities,
		}
	}

	/// Get the transaction necessary to update the backend.
	pub fn transaction(mut self) -> (B::Transaction, Option<MemoryDB<H>>) {
		let _ = self.storage_root();

		let (storage_transaction, changes_trie_transaction) = (
			self.storage_transaction
				.expect("storage_transaction always set after calling storage root; qed"),
			self.changes_trie_transaction
				.map(|(_, tx, _)| tx),
		);

		(
			storage_transaction.0,
			changes_trie_transaction,
		)
	}

	/// Invalidates the currently cached storage root and the db transaction.
	///
	/// Called when there are changes that likely will invalidate the storage root.
	fn mark_dirty(&mut self) {
		self.storage_transaction = None;
	}

	/// Fetch child storage root together with its transaction.
	fn child_storage_root_transaction(&mut self, storage_key: &[u8]) -> (Vec<u8>, B::Transaction) {
		self.mark_dirty();

		let (root, is_default, transaction) = {
			let delta = self.overlay.committed.children.get(storage_key)
				.into_iter()
				.flat_map(|map| map.1.iter().map(|(k, v)| (k.clone(), v.clone())))
				.chain(self.overlay.prospective.children.get(storage_key)
						.into_iter()
						.flat_map(|map| map.1.iter().map(|(k, v)| (k.clone(), v.clone()))));

			self.backend.child_storage_root(storage_key, delta)
		};

		let root_val = if is_default {
			None
		} else {
			Some(root.clone())
		};
		self.overlay.sync_child_storage_root(storage_key, root_val);

		(root, transaction)
	}
}

#[cfg(test)]
impl<'a, H, B, T, O> Ext<'a, H, B, T, O>
where
	H: Hasher,

	B: 'a + Backend<H>,
	T: 'a + ChangesTrieStorage<H>,
	O: 'a + offchain::Externalities,
{
	pub fn storage_pairs(&self) -> Vec<(Vec<u8>, Vec<u8>)> {
		use std::collections::HashMap;

		self.backend.pairs().iter()
			.map(|&(ref k, ref v)| (k.to_vec(), Some(v.to_vec())))
			.chain(self.overlay.committed.top.clone().into_iter().map(|(k, v)| (k, v.value)))
			.chain(self.overlay.prospective.top.clone().into_iter().map(|(k, v)| (k, v.value)))
			.collect::<HashMap<_, _>>()
			.into_iter()
			.filter_map(|(k, maybe_val)| maybe_val.map(|val| (k, val)))
			.collect()
	}
}

impl<'a, B, T, H, O> Externalities<H> for Ext<'a, H, B, T, O>
where
	H: Hasher,
	B: 'a + Backend<H>,
	T: 'a + ChangesTrieStorage<H>,
<<<<<<< HEAD
	O: 'a + offchain::Externalities,
	H::Out: Ord + HeapSizeOf,
=======
	O: 'a + OffchainExt,
	H::Out: Ord,
>>>>>>> f481c712
{
	fn storage(&self, key: &[u8]) -> Option<Vec<u8>> {
		let _guard = panic_handler::AbortGuard::new(true);
		self.overlay.storage(key).map(|x| x.map(|x| x.to_vec())).unwrap_or_else(||
			self.backend.storage(key).expect(EXT_NOT_ALLOWED_TO_FAIL))
	}

	fn storage_hash(&self, key: &[u8]) -> Option<H::Out> {
		let _guard = panic_handler::AbortGuard::new(true);
		self.overlay.storage(key).map(|x| x.map(|x| H::hash(x))).unwrap_or_else(||
			self.backend.storage_hash(key).expect(EXT_NOT_ALLOWED_TO_FAIL))
	}

	fn original_storage(&self, key: &[u8]) -> Option<Vec<u8>> {
		let _guard = panic_handler::AbortGuard::new(true);
		self.backend.storage(key).expect(EXT_NOT_ALLOWED_TO_FAIL)
	}

	fn original_storage_hash(&self, key: &[u8]) -> Option<H::Out> {
		let _guard = panic_handler::AbortGuard::new(true);
		self.backend.storage_hash(key).expect(EXT_NOT_ALLOWED_TO_FAIL)
	}

	fn child_storage(&self, storage_key: ChildStorageKey<H>, key: &[u8]) -> Option<Vec<u8>> {
		let _guard = panic_handler::AbortGuard::new(true);
		self.overlay.child_storage(storage_key.as_ref(), key).map(|x| x.map(|x| x.to_vec())).unwrap_or_else(||
			self.backend.child_storage(storage_key.as_ref(), key).expect(EXT_NOT_ALLOWED_TO_FAIL))
	}

	fn exists_storage(&self, key: &[u8]) -> bool {
		let _guard = panic_handler::AbortGuard::new(true);
		match self.overlay.storage(key) {
			Some(x) => x.is_some(),
			_ => self.backend.exists_storage(key).expect(EXT_NOT_ALLOWED_TO_FAIL),
		}
	}

	fn exists_child_storage(&self, storage_key: ChildStorageKey<H>, key: &[u8]) -> bool {
		let _guard = panic_handler::AbortGuard::new(true);

		match self.overlay.child_storage(storage_key.as_ref(), key) {
			Some(x) => x.is_some(),
			_ => self.backend.exists_child_storage(storage_key.as_ref(), key).expect(EXT_NOT_ALLOWED_TO_FAIL),
		}
	}

	fn place_storage(&mut self, key: Vec<u8>, value: Option<Vec<u8>>) {
		let _guard = panic_handler::AbortGuard::new(true);
		if is_child_storage_key(&key) {
			warn!(target: "trie", "Refuse to directly set child storage key");
			return;
		}

		self.mark_dirty();
		self.overlay.set_storage(key, value);
	}

	fn place_child_storage(&mut self, storage_key: ChildStorageKey<H>, key: Vec<u8>, value: Option<Vec<u8>>) {
		let _guard = panic_handler::AbortGuard::new(true);

		self.mark_dirty();
		self.overlay.set_child_storage(storage_key.into_owned(), key, value);
	}

	fn kill_child_storage(&mut self, storage_key: ChildStorageKey<H>) {
		let _guard = panic_handler::AbortGuard::new(true);

		self.mark_dirty();
		self.overlay.clear_child_storage(storage_key.as_ref());
		self.backend.for_keys_in_child_storage(storage_key.as_ref(), |key| {
			self.overlay.set_child_storage(storage_key.as_ref().to_vec(), key.to_vec(), None);
		});
	}

	fn clear_prefix(&mut self, prefix: &[u8]) {
		let _guard = panic_handler::AbortGuard::new(true);
		if is_child_storage_key(prefix) {
			warn!(target: "trie", "Refuse to directly clear prefix that is part of child storage key");
			return;
		}

		self.mark_dirty();
		self.overlay.clear_prefix(prefix);
		self.backend.for_keys_with_prefix(prefix, |key| {
			self.overlay.set_storage(key.to_vec(), None);
		});
	}

	fn chain_id(&self) -> u64 {
		42
	}

	fn storage_root(&mut self) -> H::Out {
		let _guard = panic_handler::AbortGuard::new(true);
		if let Some((_, ref root)) = self.storage_transaction {
			return root.clone();
		}

		let mut transaction = B::Transaction::default();
		let child_storage_keys: std::collections::BTreeSet<_> = self.overlay.prospective.children.keys().cloned()
			.chain(self.overlay.committed.children.keys().cloned()).collect();

		for key in child_storage_keys {
			let (_, t) = self.child_storage_root_transaction(&key);
			transaction.consolidate(t);
		}

		// compute and memoize
		let delta = self.overlay.committed.top.iter().map(|(k, v)| (k.clone(), v.value.clone()))
			.chain(self.overlay.prospective.top.iter().map(|(k, v)| (k.clone(), v.value.clone())));

		let (root, t) = self.backend.storage_root(delta);
		transaction.consolidate(t);
		self.storage_transaction = Some((transaction, root));
		root
	}

	fn child_storage_root(&mut self, storage_key: ChildStorageKey<H>) -> Vec<u8> {
		let _guard = panic_handler::AbortGuard::new(true);
		if self.storage_transaction.is_some() {
			self
				.storage(storage_key.as_ref())
				.unwrap_or(
					default_child_trie_root::<H>(storage_key.as_ref())
				)
		} else {
			self.child_storage_root_transaction(storage_key.as_ref()).0
		}
	}

	fn storage_changes_root(&mut self, parent: H::Out, parent_num: u64) -> Option<H::Out> {
		let _guard = panic_handler::AbortGuard::new(true);
		let root_and_tx = compute_changes_trie_root::<_, T, H>(
			self.backend,
			self.changes_trie_storage.clone(),
			self.overlay,
			&AnchorBlockId { hash: parent, number: parent_num },
		);
		let root_and_tx = root_and_tx.map(|(root, changes)| {
			let mut calculated_root = Default::default();
			let mut mdb = MemoryDB::default();
			{
				let mut trie = TrieDBMut::<H>::new(&mut mdb, &mut calculated_root);
				for (key, value) in changes {
					trie.insert(&key, &value).expect(EXT_NOT_ALLOWED_TO_FAIL);
				}
			}

			(parent_num + 1, mdb, root)
		});
		let root = root_and_tx.as_ref().map(|(_, _, root)| root.clone());
		self.changes_trie_transaction = root_and_tx;
		root
	}

	fn offchain(&mut self) -> Option<&mut offchain::Externalities> {
		self.offchain_externalities.as_mut().map(|x| &mut **x as _)
	}
}

#[cfg(test)]
mod tests {
	use hex_literal::hex;
	use parity_codec::Encode;
	use primitives::{Blake2Hasher};
	use primitives::storage::well_known_keys::EXTRINSIC_INDEX;
	use crate::backend::InMemory;
	use crate::changes_trie::{Configuration as ChangesTrieConfiguration,
		InMemoryStorage as InMemoryChangesTrieStorage};
	use crate::overlayed_changes::OverlayedValue;
	use super::*;

	type TestBackend = InMemory<Blake2Hasher>;
	type TestChangesTrieStorage = InMemoryChangesTrieStorage<Blake2Hasher>;
	type TestExt<'a> = Ext<'a, Blake2Hasher, TestBackend, TestChangesTrieStorage, crate::NeverOffchainExt>;

	fn prepare_overlay_with_changes() -> OverlayedChanges {
		OverlayedChanges {
			prospective: vec![
				(EXTRINSIC_INDEX.to_vec(), OverlayedValue {
					value: Some(3u32.encode()),
					extrinsics: Some(vec![1].into_iter().collect())
				}),
				(vec![1], OverlayedValue {
					value: Some(vec![100].into_iter().collect()),
					extrinsics: Some(vec![1].into_iter().collect())
				}),
			].into_iter().collect(),
			committed: Default::default(),
			changes_trie_config: Some(ChangesTrieConfiguration {
				digest_interval: 0,
				digest_levels: 0,
			}),
		}
	}

	#[test]
	fn storage_changes_root_is_none_when_storage_is_not_provided() {
		let mut overlay = prepare_overlay_with_changes();
		let backend = TestBackend::default();
		let mut ext = TestExt::new(&mut overlay, &backend, None, None);
		assert_eq!(ext.storage_changes_root(Default::default(), 100), None);
	}

	#[test]
	fn storage_changes_root_is_none_when_extrinsic_changes_are_none() {
		let mut overlay = prepare_overlay_with_changes();
		overlay.changes_trie_config = None;
		let storage = TestChangesTrieStorage::new();
		let backend = TestBackend::default();
		let mut ext = TestExt::new(&mut overlay, &backend, Some(&storage), None);
		assert_eq!(ext.storage_changes_root(Default::default(), 100), None);
	}

	#[test]
	fn storage_changes_root_is_some_when_extrinsic_changes_are_non_empty() {
		let mut overlay = prepare_overlay_with_changes();
		let storage = TestChangesTrieStorage::new();
		let backend = TestBackend::default();
		let mut ext = TestExt::new(&mut overlay, &backend, Some(&storage), None);
		assert_eq!(ext.storage_changes_root(Default::default(), 99),
			Some(hex!("5b829920b9c8d554a19ee2a1ba593c4f2ee6fc32822d083e04236d693e8358d5").into()));
	}

	#[test]
	fn storage_changes_root_is_some_when_extrinsic_changes_are_empty() {
		let mut overlay = prepare_overlay_with_changes();
		overlay.prospective.top.get_mut(&vec![1]).unwrap().value = None;
		let storage = TestChangesTrieStorage::new();
		let backend = TestBackend::default();
		let mut ext = TestExt::new(&mut overlay, &backend, Some(&storage), None);
		assert_eq!(ext.storage_changes_root(Default::default(), 99),
			Some(hex!("bcf494e41e29a15c9ae5caa053fe3cb8b446ee3e02a254efbdec7a19235b76e4").into()));
	}
}<|MERGE_RESOLUTION|>--- conflicted
+++ resolved
@@ -90,13 +90,8 @@
 	H: Hasher,
 	B: 'a + Backend<H>,
 	T: 'a + ChangesTrieStorage<H>,
-<<<<<<< HEAD
 	O: 'a + offchain::Externalities,
-	H::Out: Ord + HeapSizeOf,
-=======
-	O: 'a + OffchainExt,
 	H::Out: Ord,
->>>>>>> f481c712
 {
 	/// Create a new `Ext` from overlayed changes and read-only backend
 	pub fn new(
@@ -193,13 +188,8 @@
 	H: Hasher,
 	B: 'a + Backend<H>,
 	T: 'a + ChangesTrieStorage<H>,
-<<<<<<< HEAD
 	O: 'a + offchain::Externalities,
-	H::Out: Ord + HeapSizeOf,
-=======
-	O: 'a + OffchainExt,
 	H::Out: Ord,
->>>>>>> f481c712
 {
 	fn storage(&self, key: &[u8]) -> Option<Vec<u8>> {
 		let _guard = panic_handler::AbortGuard::new(true);
