--- conflicted
+++ resolved
@@ -97,21 +97,12 @@
 
 			RestoreImplementation(self, Some(old.0))
 		}
-<<<<<<< HEAD
 
 		/// Restore the original implementation.
 		fn restore_orig_implementation(&self, orig: T) {
 			self.0.set((orig, ExchangeableFunctionState::Original));
 		}
 
-=======
-
-		/// Restore the original implementation.
-		fn restore_orig_implementation(&self, orig: T) {
-			self.0.set((orig, ExchangeableFunctionState::Original));
-		}
-
->>>>>>> 9849163a
 		/// Returns the internal function pointer.
 		pub fn get(&self) -> T {
 			self.0.get().0
@@ -340,7 +331,6 @@
 
 		/// Submit extrinsic.
 		fn ext_submit_extrinsic(data: *const u8, len: u32);
-<<<<<<< HEAD
 
 		/// Returns current UNIX timestamp (milliseconds)
 		fn ext_timestamp() -> u64;
@@ -428,29 +418,6 @@
 		}
 	}
 
-=======
-	}
-}
-
-pub use self::ext::*;
-
-impl StorageApi for () {
-	fn storage(key: &[u8]) -> Option<Vec<u8>> {
-		let mut length: u32 = 0;
-		unsafe {
-			let ptr = ext_get_allocated_storage.get()(key.as_ptr(), key.len() as u32, &mut length);
-			if length == u32::max_value() {
-				None
-			} else {
-				// Invariants required by Vec::from_raw_parts are not formally fulfilled.
-				// We don't allocate via String/Vec<T>, but use a custom allocator instead.
-				// See #300 for more details.
-				Some(<Vec<u8>>::from_raw_parts(ptr, length as usize, length as usize))
-			}
-		}
-	}
-
->>>>>>> 9849163a
 	fn child_storage(storage_key: &[u8], key: &[u8]) -> Option<Vec<u8>> {
 		let mut length: u32 = 0;
 		unsafe {
@@ -600,7 +567,6 @@
 		let is_set = unsafe {
 			ext_storage_changes_root.get()(parent_hash.as_ptr(), parent_hash.len() as u32, parent_num, result.as_mut_ptr())
 		};
-<<<<<<< HEAD
 
 		if is_set != 0 {
 			Some(result)
@@ -628,21 +594,9 @@
 		A: AsRef<[u8]>
 	>(_input: I) -> H::Out {
 		unimplemented!()
-=======
-
-		if is_set != 0 {
-			Some(result)
-		} else {
-			None
-		}
-	}
-
-	fn enumerated_trie_root<H: Hasher + ExternTrieCrypto>(values: &[&[u8]]) -> H::Out {
-		H::enumerated_trie_root(values)
->>>>>>> 9849163a
-	}
-
-<<<<<<< HEAD
+	}
+}
+
 impl OtherApi for () {
 	fn chain_id() -> u64 {
 		unsafe {
@@ -669,94 +623,34 @@
 		let mut result: [u8; 16] = Default::default();
 		unsafe {
 			ext_blake2_128.get()(data.as_ptr(), data.len() as u32, result.as_mut_ptr());
-=======
-	fn trie_root<
-		H: Hasher + ExternTrieCrypto,
-		I: IntoIterator<Item = (A, B)>,
-		A: AsRef<[u8]> + Ord,
-		B: AsRef<[u8]>,
-	>(_input: I) -> H::Out {
-		unimplemented!()
-	}
-
-	fn ordered_trie_root<
-		H: Hasher + ExternTrieCrypto,
-		I: IntoIterator<Item = A>,
-		A: AsRef<[u8]>
-	>(_input: I) -> H::Out {
-		unimplemented!()
-	}
-}
-
-impl OtherApi for () {
-	fn chain_id() -> u64 {
-		unsafe {
-			ext_chain_id.get()()
-		}
-	}
-
-	fn print<T: Printable + Sized>(value: T) {
-		value.print()
-	}
-
-}
-
-impl HashingApi for () {
-	fn keccak_256(data: &[u8]) -> [u8; 32] {
-		let mut result: [u8; 32] = Default::default();
-		unsafe {
-			ext_keccak_256.get()(data.as_ptr(), data.len() as u32, result.as_mut_ptr());
->>>>>>> 9849163a
 		}
 		result
 	}
 
-<<<<<<< HEAD
 	fn blake2_256(data: &[u8]) -> [u8; 32] {
 		let mut result: [u8; 32] = Default::default();
 		unsafe {
 			ext_blake2_256.get()(data.as_ptr(), data.len() as u32, result.as_mut_ptr());
-=======
-	fn blake2_128(data: &[u8]) -> [u8; 16] {
-		let mut result: [u8; 16] = Default::default();
-		unsafe {
-			ext_blake2_128.get()(data.as_ptr(), data.len() as u32, result.as_mut_ptr());
->>>>>>> 9849163a
 		}
 		result
 	}
 
-<<<<<<< HEAD
 	fn twox_256(data: &[u8]) -> [u8; 32] {
 		let mut result: [u8; 32] = Default::default();
 		unsafe {
 			ext_twox_256.get()(data.as_ptr(), data.len() as u32, result.as_mut_ptr());
-=======
-	fn blake2_256(data: &[u8]) -> [u8; 32] {
-		let mut result: [u8; 32] = Default::default();
-		unsafe {
-			ext_blake2_256.get()(data.as_ptr(), data.len() as u32, result.as_mut_ptr());
->>>>>>> 9849163a
 		}
 		result
 	}
 
-<<<<<<< HEAD
 	fn twox_128(data: &[u8]) -> [u8; 16] {
 		let mut result: [u8; 16] = Default::default();
 		unsafe {
 			ext_twox_128.get()(data.as_ptr(), data.len() as u32, result.as_mut_ptr());
-=======
-	fn twox_256(data: &[u8]) -> [u8; 32] {
-		let mut result: [u8; 32] = Default::default();
-		unsafe {
-			ext_twox_256.get()(data.as_ptr(), data.len() as u32, result.as_mut_ptr());
->>>>>>> 9849163a
 		}
 		result
 	}
 
-<<<<<<< HEAD
 	fn twox_64(data: &[u8]) -> [u8; 8] {
 		let mut result: [u8; 8] = Default::default();
 		unsafe {
@@ -789,75 +683,23 @@
 			2 => Err(EcdsaVerifyError::BadV),
 			3 => Err(EcdsaVerifyError::BadSignature),
 			_ => unreachable!("`ext_secp256k1_ecdsa_recover` only returns 0, 1, 2 or 3; qed"),
-=======
-	fn twox_128(data: &[u8]) -> [u8; 16] {
-		let mut result: [u8; 16] = Default::default();
-		unsafe {
-			ext_twox_128.get()(data.as_ptr(), data.len() as u32, result.as_mut_ptr());
-		}
-		result
-	}
-
-	fn twox_64(data: &[u8]) -> [u8; 8] {
-		let mut result: [u8; 8] = Default::default();
-		unsafe {
-			ext_twox_64.get()(data.as_ptr(), data.len() as u32, result.as_mut_ptr());
-		}
-		result
-	}
-}
-
-impl CryptoApi for () {
-	fn ed25519_verify<P: AsRef<[u8]>>(sig: &[u8; 64], msg: &[u8], pubkey: P) -> bool {
-		unsafe {
-			ext_ed25519_verify.get()(msg.as_ptr(), msg.len() as u32, sig.as_ptr(), pubkey.as_ref().as_ptr()) == 0
-		}
-	}
-
-	fn sr25519_verify<P: AsRef<[u8]>>(sig: &[u8; 64], msg: &[u8], pubkey: P) -> bool {
-		unsafe {
-			ext_sr25519_verify.get()(msg.as_ptr(), msg.len() as u32, sig.as_ptr(), pubkey.as_ref().as_ptr()) == 0
->>>>>>> 9849163a
-		}
-	}
-
-<<<<<<< HEAD
+		}
+	}
+
 impl OffchainApi for () {
 	fn submit_extrinsic<T: codec::Encode>(data: &T) {
 		let encoded_data = codec::Encode::encode(data);
 		unsafe {
 			ext_submit_extrinsic.get()(encoded_data.as_ptr(), encoded_data.len() as u32)
-=======
-	fn secp256k1_ecdsa_recover(sig: &[u8; 65], msg: &[u8; 32]) -> Result<[u8; 64], EcdsaVerifyError> {
-		let mut pubkey = [0u8; 64];
-		match unsafe {
-			ext_secp256k1_ecdsa_recover.get()(msg.as_ptr(), sig.as_ptr(), pubkey.as_mut_ptr())
-		} {
-			0 => Ok(pubkey),
-			1 => Err(EcdsaVerifyError::BadRS),
-			2 => Err(EcdsaVerifyError::BadV),
-			3 => Err(EcdsaVerifyError::BadSignature),
-			_ => unreachable!("`ext_secp256k1_ecdsa_recover` only returns 0, 1, 2 or 3; qed"),
->>>>>>> 9849163a
-		}
-	}
-
-<<<<<<< HEAD
+		}
+	}
+
 	fn timestamp() -> offchain::Timestamp {
 		offchain::Timestamp(unsafe {
 			ext_timestamp.get()()
 		})
-=======
-impl OffchainApi for () {
-	fn submit_extrinsic<T: codec::Encode>(data: &T) {
-		let encoded_data = codec::Encode::encode(data);
-		unsafe {
-			ext_submit_extrinsic.get()(encoded_data.as_ptr(), encoded_data.len() as u32)
-		}
->>>>>>> 9849163a
-	}
-
-<<<<<<< HEAD
+	}
+
 	fn http_request_start(method: &str, url: &str, meta: &[u8]) -> offchain::http::RequestId {
 		let method = method.as_bytes();
 		let url = url.as_bytes();
@@ -962,9 +804,6 @@
 		}
 	}
 }
-=======
-impl Api for () {}
->>>>>>> 9849163a
 
 impl Api for () {}
 
