--- conflicted
+++ resolved
@@ -631,7 +631,6 @@
 	fn clear_justification_requests(&self) {}
 	/// Request a justification for the given block.
 	fn request_justification(&self, _hash: &B::Hash, _number: NumberFor<B>) {}
-<<<<<<< HEAD
 	/// Finality proof import result.
 	///
 	/// Even though we have asked for finality proof of block A, provider could return proof of
@@ -647,14 +646,8 @@
 	fn request_finality_proof(&self, _hash: &B::Hash, _number: NumberFor<B>) {}
 	/// Remember finality proof request builder on start.
 	fn set_finality_proof_request_builder(&self, _request_builder: SharedFinalityProofRequestBuilder<B>) {}
-	/// Disconnect from peer.
-	fn useless_peer(&self, _who: Origin, _reason: &str) {}
-	/// Disconnect from peer and restart sync.
-	fn note_useless_and_restart_sync(&self, _who: Origin, _reason: &str) {}
-=======
 	/// Adjusts the reputation of the given peer.
 	fn report_peer(&self, _who: Origin, _reputation_change: i32) {}
->>>>>>> 17dcbe6c
 	/// Restart sync.
 	fn restart(&self) {}
 	/// Synchronization request has been processed.
@@ -788,7 +781,6 @@
 		fn block_imported(&self, _hash: &Hash, _number: NumberFor<Block>) {
 			let _ = self.sender.send(LinkMsg::BlockImported);
 		}
-<<<<<<< HEAD
 		fn finality_proof_imported(
 			&self,
 			_: Origin,
@@ -797,10 +789,7 @@
 		) {
 			let _ = self.sender.send(LinkMsg::FinalityProofImported);
 		}
-		fn useless_peer(&self, _: Origin, _: &str) {
-=======
 		fn report_peer(&self, _: Origin, _: i32) {
->>>>>>> 17dcbe6c
 			let _ = self.sender.send(LinkMsg::Disconnected);
 		}
 		fn restart(&self) {
