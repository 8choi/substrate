// Copyright 2017-2019 Parity Technologies (UK) Ltd.
// This file is part of Substrate.

// Substrate is free software: you can redistribute it and/or modify
// it under the terms of the GNU General Public License as published by
// the Free Software Foundation, either version 3 of the License, or
// (at your option) any later version.

// Substrate is distributed in the hope that it will be useful,
// but WITHOUT ANY WARRANTY; without even the implied warranty of
// MERCHANTABILITY or FITNESS FOR A PARTICULAR PURPOSE.  See the
// GNU General Public License for more details.

// You should have received a copy of the GNU General Public License
// along with Substrate.  If not, see <http://www.gnu.org/licenses/>.

#![warn(unused_extern_crates)]
#![warn(missing_docs)]

//! Substrate-specific P2P networking: synchronizing blocks, propagating BFT messages.
//! Allows attachment of an optional subprotocol for chain-specific requests.

mod service;
mod sync;
#[macro_use]
mod protocol;
mod chain;
mod blocks;
mod on_demand;
mod extra_requests;
mod util;
pub mod config;
pub mod consensus_gossip;
pub mod error;
pub mod message;
pub mod specialization;

#[cfg(any(test, feature = "test-helpers"))]
pub mod test;

<<<<<<< HEAD
pub use chain::{Client as ClientHandle, FinalityProofProvider};
pub use service::{Service, FetchFuture, TransactionPool, ManageNetwork, NetworkMsg, SyncProvider, ExHashT};
=======
pub use chain::Client as ClientHandle;
pub use service::{
	Service, FetchFuture, TransactionPool, ManageNetwork, NetworkMsg,
	SyncProvider, ExHashT, ReportHandle,
};
>>>>>>> b51f8f2a
pub use protocol::{ProtocolStatus, PeerInfo, Context};
pub use sync::{Status as SyncStatus, SyncState};
pub use network_libp2p::{
	identity, multiaddr,
	ProtocolId, Severity, Multiaddr,
	NetworkState, NetworkStatePeer, NetworkStateNotConnectedPeer, NetworkStatePeerEndpoint,
	NodeKeyConfig, Secret, Secp256k1Secret, Ed25519Secret,
	build_multiaddr, PeerId, PublicKey
};
pub use message::{generic as generic_message, RequestId, Status as StatusMessage};
pub use error::Error;
pub use on_demand::{OnDemand, OnDemandService, RemoteResponse};
#[doc(hidden)]
pub use runtime_primitives::traits::Block as BlockT;<|MERGE_RESOLUTION|>--- conflicted
+++ resolved
@@ -38,16 +38,11 @@
 #[cfg(any(test, feature = "test-helpers"))]
 pub mod test;
 
-<<<<<<< HEAD
 pub use chain::{Client as ClientHandle, FinalityProofProvider};
-pub use service::{Service, FetchFuture, TransactionPool, ManageNetwork, NetworkMsg, SyncProvider, ExHashT};
-=======
-pub use chain::Client as ClientHandle;
 pub use service::{
 	Service, FetchFuture, TransactionPool, ManageNetwork, NetworkMsg,
 	SyncProvider, ExHashT, ReportHandle,
 };
->>>>>>> b51f8f2a
 pub use protocol::{ProtocolStatus, PeerInfo, Context};
 pub use sync::{Status as SyncStatus, SyncState};
 pub use network_libp2p::{
