--- conflicted
+++ resolved
@@ -18,12 +18,7 @@
 use std::collections::{HashMap, VecDeque};
 use log::{debug, trace, warn};
 use crate::protocol::Context;
-<<<<<<< HEAD
-use network_libp2p::{Severity, NodeIndex};
-=======
-use fork_tree::ForkTree;
 use network_libp2p::{Severity, PeerId};
->>>>>>> 4344f7e7
 use client::{BlockStatus, ClientInfo};
 use consensus::BlockOrigin;
 use consensus::import_queue::{ImportQueue, IncomingBlock, SharedFinalityProofRequestBuilder};
@@ -84,265 +79,7 @@
 	DownloadingNew(NumberFor<B>),
 	DownloadingStale(B::Hash),
 	DownloadingJustification(B::Hash),
-<<<<<<< HEAD
 	DownloadingFinalityProof(B::Hash),
-=======
-}
-
-/// Pending justification request for the given block (hash and number).
-type PendingJustification<B> = (<B as BlockT>::Hash, NumberFor<B>);
-
-/// Manages pending block justification requests. Multiple justifications may be
-/// requested for competing forks, or for the same branch at different
-/// (increasing) heights. This structure will guarantee that justifications are
-/// fetched in-order, and that obsolete changes are pruned (when finalizing a
-/// competing fork).
-struct PendingJustifications<B: BlockT> {
-	justifications: ForkTree<B::Hash, NumberFor<B>, ()>,
-	pending_requests: VecDeque<PendingJustification<B>>,
-	peer_requests: HashMap<PeerId, PendingJustification<B>>,
-	previous_requests: HashMap<PendingJustification<B>, Vec<(PeerId, Instant)>>,
-	importing_requests: HashSet<PendingJustification<B>>,
-}
-
-impl<B: BlockT> PendingJustifications<B> {
-	fn new() -> PendingJustifications<B> {
-		PendingJustifications {
-			justifications: ForkTree::new(),
-			pending_requests: VecDeque::new(),
-			peer_requests: HashMap::new(),
-			previous_requests: HashMap::new(),
-			importing_requests: HashSet::new(),
-		}
-	}
-
-	/// Dispatches all possible pending requests to the given peers. Peers are
-	/// filtered according to the current known best block (i.e. we won't send a
-	/// justification request for block #10 to a peer at block #2), and we also
-	/// throttle requests to the same peer if a previous justification request
-	/// yielded no results.
-	fn dispatch(&mut self, peers: &mut HashMap<PeerId, PeerSync<B>>, protocol: &mut Context<B>) {
-		if self.pending_requests.is_empty() {
-			return;
-		}
-
-		let initial_pending_requests = self.pending_requests.len();
-
-		// clean up previous failed requests so we can retry again
-		for (_, requests) in self.previous_requests.iter_mut() {
-			requests.retain(|(_, instant)| instant.elapsed() < JUSTIFICATION_RETRY_WAIT);
-		}
-
-		let mut available_peers = peers.iter().filter_map(|(peer, sync)| {
-			// don't request to any peers that already have pending requests or are unavailable
-			if sync.state != PeerSyncState::Available || self.peer_requests.contains_key(&peer) {
-				None
-			} else {
-				Some((peer.clone(), sync.best_number))
-			}
-		}).collect::<VecDeque<_>>();
-
-		let mut last_peer = available_peers.back().map(|p| p.0.clone());
-		let mut unhandled_requests = VecDeque::new();
-
-		loop {
-			let (peer, peer_best_number) = match available_peers.pop_front() {
-				Some(p) => p,
-				_ => break,
-			};
-
-			// only ask peers that have synced past the block number that we're
-			// asking the justification for and to whom we haven't already made
-			// the same request recently
-			let peer_eligible = {
-				let request = match self.pending_requests.front() {
-					Some(r) => r.clone(),
-					_ => break,
-				};
-
-				peer_best_number >= request.1 &&
-					!self.previous_requests
-						.get(&request)
-						.map(|requests| requests.iter().any(|i| i.0 == peer))
-						.unwrap_or(false)
-			};
-
-			if !peer_eligible {
-				available_peers.push_back((peer.clone(), peer_best_number));
-
-				// we tried all peers and none can answer this request
-				if Some(peer) == last_peer {
-					last_peer = available_peers.back().map(|p| p.0.clone());
-
-					let request = self.pending_requests.pop_front()
-						.expect("verified to be Some in the beginning of the loop; qed");
-
-					unhandled_requests.push_back(request);
-				}
-
-				continue;
-			}
-
-			last_peer = available_peers.back().map(|p| p.0.clone());
-
-			let request = self.pending_requests.pop_front()
-				.expect("verified to be Some in the beginning of the loop; qed");
-
-			self.peer_requests.insert(peer.clone(), request);
-
-			peers.get_mut(&peer)
-				.expect("peer was is taken from available_peers; available_peers is a subset of peers; qed")
-				.state = PeerSyncState::DownloadingJustification(request.0);
-
-			trace!(target: "sync", "Requesting justification for block #{} from {}", request.0, peer);
-			let request = message::generic::BlockRequest {
-				id: 0,
-				fields: message::BlockAttributes::JUSTIFICATION,
-				from: message::FromBlock::Hash(request.0),
-				to: None,
-				direction: message::Direction::Ascending,
-				max: Some(1),
-			};
-
-			protocol.send_message(peer, GenericMessage::BlockRequest(request));
-		}
-
-		self.pending_requests.append(&mut unhandled_requests);
-
-		trace!(target: "sync", "Dispatched {} justification requests ({} pending)",
-			initial_pending_requests - self.pending_requests.len(),
-			self.pending_requests.len(),
-		);
-	}
-
-	/// Queue a justification request (without dispatching it).
-	fn queue_request<F>(
-		&mut self,
-		justification: &PendingJustification<B>,
-		is_descendent_of: F,
-	) where F: Fn(&B::Hash, &B::Hash) -> Result<bool, ClientError> {
-		match self.justifications.import(justification.0.clone(), justification.1.clone(), (), &is_descendent_of) {
-			Ok(true) => {
-				// this is a new root so we add it to the current `pending_requests`
-				self.pending_requests.push_back((justification.0, justification.1));
-			},
-			Err(err) => {
-				warn!(target: "sync", "Failed to insert requested justification {:?} {:?} into tree: {:?}",
-					justification.0,
-					justification.1,
-					err,
-				);
-				return;
-			},
-			_ => {},
-		};
-	}
-
-	/// Retry any pending request if a peer disconnected.
-	fn peer_disconnected(&mut self, who: PeerId) {
-		if let Some(request) = self.peer_requests.remove(&who) {
-			self.pending_requests.push_front(request);
-		}
-	}
-
-	/// Process the import of a justification.
-	/// Queues a retry in case the import failed.
-	fn justification_import_result(&mut self, hash: B::Hash, number: NumberFor<B>, success: bool) {
-		let request = (hash, number);
-
-		if !self.importing_requests.remove(&request) {
-			debug!(target: "sync", "Got justification import result for unknown justification {:?} {:?} request.",
-				request.0,
-				request.1,
-			);
-
-			return;
-		};
-
-		if success {
-			if self.justifications.finalize_root(&request.0).is_none() {
-				warn!(target: "sync", "Imported justification for {:?} {:?} which isn't a root in the tree: {:?}",
-					request.0,
-					request.1,
-					self.justifications.roots().collect::<Vec<_>>(),
-				);
-
-				return;
-			};
-
-			self.previous_requests.clear();
-			self.peer_requests.clear();
-			self.pending_requests =
-				self.justifications.roots().map(|(h, n, _)| (h.clone(), n.clone())).collect();
-
-			return;
-		}
-		self.pending_requests.push_front(request);
-	}
-
-	/// Processes the response for the request previously sent to the given
-	/// peer. Queues a retry in case the given justification
-	/// was `None`.
-	fn on_response(
-		&mut self,
-		who: PeerId,
-		justification: Option<Justification>,
-		import_queue: &ImportQueue<B>,
-	) {
-		// we assume that the request maps to the given response, this is
-		// currently enforced by the outer network protocol before passing on
-		// messages to chain sync.
-		if let Some(request) = self.peer_requests.remove(&who) {
-			if let Some(justification) = justification {
-				import_queue.import_justification(who.clone(), request.0, request.1, justification);
-				self.importing_requests.insert(request);
-				return
-			}
-
-			self.previous_requests
-				.entry(request)
-				.or_insert(Vec::new())
-				.push((who, Instant::now()));
-
-			self.pending_requests.push_front(request);
-		}
-	}
-
-	/// Removes any pending justification requests for blocks lower than the
-	/// given best finalized.
-	fn on_block_finalized<F>(
-		&mut self,
-		best_finalized_hash: &B::Hash,
-		best_finalized_number: NumberFor<B>,
-		is_descendent_of: F,
-	) -> Result<(), fork_tree::Error<ClientError>>
-		where F: Fn(&B::Hash, &B::Hash) -> Result<bool, ClientError>
-	{
-		if self.importing_requests.contains(&(*best_finalized_hash, best_finalized_number)) {
-			// we imported this justification ourselves, so we should get back a response
-			// from the import queue through `justification_import_result`
-			return Ok(());
-		}
-
-		self.justifications.finalize(best_finalized_hash, best_finalized_number, &is_descendent_of)?;
-
-		let roots = self.justifications.roots().collect::<HashSet<_>>();
-
-		self.pending_requests.retain(|(h, n)| roots.contains(&(h, n, &())));
-		self.peer_requests.retain(|_, (h, n)| roots.contains(&(h, n, &())));
-		self.previous_requests.retain(|(h, n), _| roots.contains(&(h, n, &())));
-
-		Ok(())
-	}
-
-	/// Clear all data.
-	fn clear(&mut self) {
-		self.justifications = ForkTree::new();
-		self.pending_requests.clear();
-		self.peer_requests.clear();
-		self.previous_requests.clear();
-	}
->>>>>>> 4344f7e7
 }
 
 /// Relay chain sync strategy.
@@ -751,7 +488,7 @@
 	pub(crate) fn on_block_finality_proof_data(
 		&mut self,
 		protocol: &mut Context<B>,
-		who: NodeIndex,
+		who: PeerId,
 		response: message::FinalityProofResponse<B::Hash>,
 	) {
 		if let Some(ref mut peer) = self.peers.get_mut(&who) {
