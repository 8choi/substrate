--- conflicted
+++ resolved
@@ -44,19 +44,15 @@
 use runtime_primitives::traits::{
 	NumberFor, Block as BlockT, Header as HeaderT, One,
 };
-<<<<<<< HEAD
-use substrate_primitives::{Ed25519AuthorityId, H256, Blake2Hasher};
-=======
-use substrate_primitives::{ed25519, H256};
+use substrate_primitives::{ed25519, H256, Blake2Hasher};
 use ed25519::Public as AuthorityId;
->>>>>>> fde1762b
 
 use crate::justification::GrandpaJustification;
 
 /// GRANDPA authority set related methods for the finality proof provider.
 pub trait AuthoritySetForFinalityProver<Block: BlockT>: Send + Sync {
 	/// Call GrandpaApi::grandpa_authorities at given block.
-	fn authorities(&self, block: &BlockId<Block>) -> ClientResult<Vec<(Ed25519AuthorityId, u64)>>;
+	fn authorities(&self, block: &BlockId<Block>) -> ClientResult<Vec<(AuthorityId, u64)>>;
 	/// Prove call of GrandpaApi::grandpa_authorities at given block.
 	fn prove_authorities(&self, block: &BlockId<Block>) -> ClientResult<Vec<Vec<u8>>>;
 }
@@ -68,7 +64,7 @@
 		E: CallExecutor<Block, Blake2Hasher> + 'static + Clone + Send + Sync,
 		RA: Send + Sync,
 {
-	fn authorities(&self, block: &BlockId<Block>) -> ClientResult<Vec<(Ed25519AuthorityId, u64)>> {
+	fn authorities(&self, block: &BlockId<Block>) -> ClientResult<Vec<(AuthorityId, u64)>> {
 		self.executor().call(
 			block,
 			"GrandpaApi_grandpa_authorities",
@@ -93,7 +89,7 @@
 		hash: Block::Hash,
 		header: Block::Header,
 		proof: Vec<Vec<u8>>,
-	) -> ClientResult<Vec<(Ed25519AuthorityId, u64)>>;
+	) -> ClientResult<Vec<(AuthorityId, u64)>>;
 }
 
 /// FetchChecker-based implementation of AuthoritySetForFinalityChecker.
@@ -103,7 +99,7 @@
 		hash: Block::Hash,
 		header: Block::Header,
 		proof: Vec<Vec<u8>>,
-	) -> ClientResult<Vec<(Ed25519AuthorityId, u64)>> {
+	) -> ClientResult<Vec<(AuthorityId, u64)>> {
 		let request = RemoteCallRequest {
 			block: hash,
 			header,
@@ -114,7 +110,7 @@
 		
 		self.check_execution_proof(&request, proof)
 			.and_then(|authorities| {
-				let authorities: Vec<(Ed25519AuthorityId, u64)> = Decode::decode(&mut &authorities[..])
+				let authorities: Vec<(AuthorityId, u64)> = Decode::decode(&mut &authorities[..])
 					.ok_or_else(|| ClientError::from(ClientErrorKind::CallResultDecode(
 						"failed to decode GRANDPA authorities set proof".into(),
 					)))?;
@@ -189,7 +185,7 @@
 	/// New authorities set id that should be applied starting from block.
 	pub new_set_id: u64,
 	/// New authorities set that should be applied starting from block.
-	pub new_authorities: Vec<(Ed25519AuthorityId, u64)>,
+	pub new_authorities: Vec<(AuthorityId, u64)>,
 }
 
 /// Single fragment of proof-of-finality.
@@ -403,7 +399,7 @@
 pub(crate) fn check_finality_proof<Block: BlockT<Hash=H256>, B>(
 	blockchain: &B,
 	current_set_id: u64,
-	current_authorities: Vec<(Ed25519AuthorityId, u64)>,
+	current_authorities: Vec<(AuthorityId, u64)>,
 	authorities_provider: &AuthoritySetForFinalityChecker<Block>,
 	remote_proof: Vec<u8>,
 ) -> ClientResult<FinalityEffects<Block::Header>>
@@ -427,7 +423,7 @@
 fn do_check_finality_proof<Block: BlockT<Hash=H256>, B, J>(
 	blockchain: &B,
 	current_set_id: u64,
-	current_authorities: Vec<(Ed25519AuthorityId, u64)>,
+	current_authorities: Vec<(AuthorityId, u64)>,
 	authorities_provider: &AuthoritySetForFinalityChecker<Block>,
 	remote_proof: Vec<u8>,
 ) -> ClientResult<FinalityEffects<Block::Header>>
@@ -466,24 +462,11 @@
 			proof_fragment)?;
 	}
 
-<<<<<<< HEAD
 	Ok(authorities.extract_effects().expect("at least one loop iteration is guaranteed because proof is not empty;\
 		check_finality_proof_fragment is called on every iteration;\
 		check_finality_proof_fragment always returns FinalityEffects;\
 		qed"))
 }
-=======
-	// check authorities set proof && get grandpa authorities that should have signed justification
-	let grandpa_authorities = check_execution_proof(&RemoteCallRequest {
-		block: just_block.1,
-		header: parent_header,
-		method: "GrandpaApi_grandpa_authorities".into(),
-		call_data: vec![],
-		retry_count: None,
-	})?;
-	let grandpa_authorities: Vec<(AuthorityId, u64)> = Decode::decode(&mut &grandpa_authorities[..])
-		.ok_or_else(|| ClientErrorKind::BadJustification("failed to decode GRANDPA authorities set proof".into()))?;
->>>>>>> fde1762b
 
 /// Check finality proof for the single block.
 fn check_finality_proof_fragment<Block: BlockT<Hash=H256>, B, J>(
@@ -530,12 +513,12 @@
 
 /// Authorities set from initial authorities set or finality effects.
 enum AuthoritiesOrEffects<Header: HeaderT> {
-	Authorities(u64, Vec<(Ed25519AuthorityId, u64)>),
+	Authorities(u64, Vec<(AuthorityId, u64)>),
 	Effects(FinalityEffects<Header>),
 }
 
 impl<Header: HeaderT> AuthoritiesOrEffects<Header> {
-	pub fn extract_authorities(self) -> (u64, Vec<(Ed25519AuthorityId, u64)>) {
+	pub fn extract_authorities(self) -> (u64, Vec<(AuthorityId, u64)>) {
 		match self {
 			AuthoritiesOrEffects::Authorities(set_id, authorities) => (set_id, authorities),
 			AuthoritiesOrEffects::Effects(effects) => (effects.new_set_id, effects.new_authorities),
@@ -553,14 +536,13 @@
 /// Justification used to prove block finality.
 pub(crate) trait ProvableJustification<Header: HeaderT>: Encode + Decode {
 	/// Verify justification with respect to authorities set and authorities set id.
-<<<<<<< HEAD
-	fn verify(&self, set_id: u64, authorities: &[(Ed25519AuthorityId, u64)]) -> ClientResult<()>;
+	fn verify(&self, set_id: u64, authorities: &[(AuthorityId, u64)]) -> ClientResult<()>;
 
 	/// Decode and verify justification.
 	fn decode_and_verify(
 		justification: &Justification,
 		set_id: u64,
-		authorities: &[(Ed25519AuthorityId, u64)],
+		authorities: &[(AuthorityId, u64)],
 	) -> ClientResult<Self> {
 		let justification = Self::decode(&mut &**justification).ok_or_else(|| {
 			ClientError::from(ClientErrorKind::JustificationDecode)
@@ -568,26 +550,14 @@
 		justification.verify(set_id, authorities)?;
 		Ok(justification)
 	}
-=======
-	fn verify(&self, set_id: u64, authorities: &VoterSet<AuthorityId>) -> ClientResult<()>;
->>>>>>> fde1762b
 }
 
 impl<Block: BlockT<Hash=H256>> ProvableJustification<Block::Header> for GrandpaJustification<Block>
 	where
 		NumberFor<Block>: BlockNumberOps,
 {
-<<<<<<< HEAD
-	fn verify(&self, set_id: u64, authorities: &[(Ed25519AuthorityId, u64)]) -> ClientResult<()> {
+	fn verify(&self, set_id: u64, authorities: &[(AuthorityId, u64)]) -> ClientResult<()> {
 		GrandpaJustification::verify(self, set_id, &authorities.iter().cloned().collect())
-=======
-	fn target_block(&self) -> (NumberFor<Block>, Block::Hash) {
-		(self.commit.target_number, self.commit.target_hash)
-	}
-
-	fn verify(&self, set_id: u64, authorities: &VoterSet<AuthorityId>) -> ClientResult<()> {
-		GrandpaJustification::verify(self, set_id, authorities)
->>>>>>> fde1762b
 	}
 }
 
@@ -602,10 +572,10 @@
 
 	impl<GetAuthorities, ProveAuthorities> AuthoritySetForFinalityProver<Block> for (GetAuthorities, ProveAuthorities)
 		where
-			GetAuthorities: Send + Sync + Fn(BlockId<Block>) -> ClientResult<Vec<(Ed25519AuthorityId, u64)>>,
+			GetAuthorities: Send + Sync + Fn(BlockId<Block>) -> ClientResult<Vec<(AuthorityId, u64)>>,
 			ProveAuthorities: Send + Sync + Fn(BlockId<Block>) -> ClientResult<Vec<Vec<u8>>>,
 	{
-		fn authorities(&self, block: &BlockId<Block>) -> ClientResult<Vec<(Ed25519AuthorityId, u64)>> {
+		fn authorities(&self, block: &BlockId<Block>) -> ClientResult<Vec<(AuthorityId, u64)>> {
 			self.0(*block)
 		}
 
@@ -618,39 +588,28 @@
 
 	impl<Closure> AuthoritySetForFinalityChecker<Block> for ClosureAuthoritySetForFinalityChecker<Closure>
 		where
-			Closure: Send + Sync + Fn(H256, Header, Vec<Vec<u8>>) -> ClientResult<Vec<(Ed25519AuthorityId, u64)>>,
+			Closure: Send + Sync + Fn(H256, Header, Vec<Vec<u8>>) -> ClientResult<Vec<(AuthorityId, u64)>>,
 	{
 		fn check_authorities_proof(
 			&self,
 			hash: H256,
 			header: Header,
 			proof: Vec<Vec<u8>>,
-		) -> ClientResult<Vec<(Ed25519AuthorityId, u64)>> {
+		) -> ClientResult<Vec<(AuthorityId, u64)>> {
 			self.0(hash, header, proof)
 		}
 	}
 
-<<<<<<< HEAD
 	#[derive(Debug, PartialEq, Encode, Decode)]
 	pub struct TestJustification(pub bool, pub Vec<u8>);
 
 	impl ProvableJustification<Header> for TestJustification {
-		fn verify(&self, _set_id: u64, _authorities: &[(Ed25519AuthorityId, u64)]) -> ClientResult<()> {
+		fn verify(&self, _set_id: u64, _authorities: &[(AuthorityId, u64)]) -> ClientResult<()> {
 			if self.0 {
 				Ok(())
 			} else {
 				Err(ClientErrorKind::BadJustification("test".into()).into())
 			}
-=======
-		fn verify(&self, set_id: u64, authorities: &VoterSet<AuthorityId>) -> ClientResult<()> {
-			assert_eq!(set_id, 1);
-			assert_eq!(authorities, &vec![
-				(AuthorityId([1u8; 32]), 1),
-				(AuthorityId([2u8; 32]), 2),
-				(AuthorityId([3u8; 32]), 3),
-			].into_iter().collect());
-			Ok(())
->>>>>>> fde1762b
 		}
 	}
 
@@ -766,7 +725,7 @@
 		let proof_of_4 = prove_finality::<_, _, TestJustification>(
 			&blockchain,
 			&(
-				|_| Ok(vec![(Ed25519AuthorityId([1u8; 32]), 1u64)]),
+				|_| Ok(vec![(AuthorityId::from_raw([1u8; 32]), 1u64)]),
 				|_| unreachable!("authorities didn't change => ProveAuthorities won't be called"),
 			),
 			0,
@@ -789,7 +748,7 @@
 		let proof_of_5: FinalityProof = Decode::decode(&mut &prove_finality::<_, _, TestJustification>(
 			&blockchain,
 			&(
-				|_| Ok(vec![(Ed25519AuthorityId([1u8; 32]), 1u64)]),
+				|_| Ok(vec![(AuthorityId::from_raw([1u8; 32]), 1u64)]),
 				|_| unreachable!("should return before calling ProveAuthorities"),
 			),
 			0,
@@ -815,7 +774,7 @@
 		let proof_of_5: FinalityProof = Decode::decode(&mut &prove_finality::<_, _, TestJustification>(
 			&blockchain,
 			&(
-				|_| Ok(vec![(Ed25519AuthorityId([1u8; 32]), 1u64)]),
+				|_| Ok(vec![(AuthorityId::from_raw([1u8; 32]), 1u64)]),
 				|_| unreachable!("should return before calling ProveAuthorities"),
 			),
 			0,
@@ -847,10 +806,10 @@
 			&blockchain,
 			&(
 				|block_id| match block_id {
-					BlockId::Hash(h) if h == header(3).hash() => Ok(vec![(Ed25519AuthorityId([3u8; 32]), 1u64)]),
-					BlockId::Number(3) => Ok(vec![(Ed25519AuthorityId([3u8; 32]), 1u64)]),
-					BlockId::Number(4) => Ok(vec![(Ed25519AuthorityId([4u8; 32]), 1u64)]),
-					BlockId::Number(6) => Ok(vec![(Ed25519AuthorityId([6u8; 32]), 1u64)]),
+					BlockId::Hash(h) if h == header(3).hash() => Ok(vec![(AuthorityId::from_raw([3u8; 32]), 1u64)]),
+					BlockId::Number(3) => Ok(vec![(AuthorityId::from_raw([3u8; 32]), 1u64)]),
+					BlockId::Number(4) => Ok(vec![(AuthorityId::from_raw([4u8; 32]), 1u64)]),
+					BlockId::Number(6) => Ok(vec![(AuthorityId::from_raw([6u8; 32]), 1u64)]),
 					_ => unreachable!("no other authorities should be fetched: {:?}", block_id),
 				},
 				|block_id| match block_id {
@@ -891,7 +850,7 @@
 		do_check_finality_proof::<_, _, TestJustification>(
 			&blockchain,
 			1,
-			vec![(Ed25519AuthorityId([3u8; 32]), 1u64)],
+			vec![(AuthorityId::from_raw([3u8; 32]), 1u64)],
 			&ClosureAuthoritySetForFinalityChecker(|_, _, _| unreachable!("returns before CheckAuthoritiesProof")),
 			vec![42],
 		).unwrap_err();
@@ -905,7 +864,7 @@
 		do_check_finality_proof::<_, _, TestJustification>(
 			&blockchain,
 			1,
-			vec![(Ed25519AuthorityId([3u8; 32]), 1u64)],
+			vec![(AuthorityId::from_raw([3u8; 32]), 1u64)],
 			&ClosureAuthoritySetForFinalityChecker(|_, _, _| unreachable!("returns before CheckAuthoritiesProof")),
 			Vec::<TestJustification>::new().encode(),
 		).unwrap_err();
@@ -919,7 +878,7 @@
 		do_check_finality_proof::<_, _, TestJustification>(
 			&blockchain,
 			1,
-			vec![(Ed25519AuthorityId([3u8; 32]), 1u64)],
+			vec![(AuthorityId::from_raw([3u8; 32]), 1u64)],
 			&ClosureAuthoritySetForFinalityChecker(|_, _, _| unreachable!("returns before CheckAuthoritiesProof")),
 			vec![FinalityProofFragment {
 				block: header(4).hash(),
@@ -935,22 +894,15 @@
 		).unwrap_err();
 	}
 
-<<<<<<< HEAD
 	#[test]
 	fn finality_proof_check_fails_when_intemediate_fragment_has_no_authorities_proof() {
 		let blockchain = test_blockchain();
-=======
-			fn verify(&self, _set_id: u64, _authorities: &VoterSet<AuthorityId>) -> ClientResult<()> {
-				Err(ClientErrorKind::Backend("test error".into()).into())
-			}
-		}
->>>>>>> fde1762b
 
 		// when intermediate (#0) fragment has empty authorities proof
 		do_check_finality_proof::<_, _, TestJustification>(
 			&blockchain,
 			1,
-			vec![(Ed25519AuthorityId([3u8; 32]), 1u64)],
+			vec![(AuthorityId::from_raw([3u8; 32]), 1u64)],
 			&ClosureAuthoritySetForFinalityChecker(|_, _, _| unreachable!("returns before CheckAuthoritiesProof")),
 			vec![FinalityProofFragment {
 				block: header(4).hash(),
@@ -968,26 +920,13 @@
 
 	#[test]
 	fn finality_proof_check_works() {
-<<<<<<< HEAD
 		let blockchain = test_blockchain();
 
 		let effects = do_check_finality_proof::<_, _, TestJustification>(
 			&blockchain,
-=======
-		let proof_of_2 = prove_finality(&test_blockchain(), |_, _, _| Ok(vec![vec![42]]), header(2).hash())
-			.unwrap().unwrap();
-		assert_eq!(do_check_finality_proof::<Block, _, ValidFinalityProof>(
-			|_| Ok(vec![
-				(AuthorityId([1u8; 32]), 1u64),
-				(AuthorityId([2u8; 32]), 2u64),
-				(AuthorityId([3u8; 32]), 3u64),
-			].encode()),
-			header(1),
-			(2, header(2).hash()),
->>>>>>> fde1762b
 			1,
-			vec![(Ed25519AuthorityId([3u8; 32]), 1u64)],
-			&ClosureAuthoritySetForFinalityChecker(|_, _, _| Ok(vec![(Ed25519AuthorityId([4u8; 32]), 1u64)])),
+			vec![(AuthorityId::from_raw([3u8; 32]), 1u64)],
+			&ClosureAuthoritySetForFinalityChecker(|_, _, _| Ok(vec![(AuthorityId::from_raw([4u8; 32]), 1u64)])),
 			vec![FinalityProofFragment {
 				block: header(2).hash(),
 				justification: TestJustification(true, vec![7]).encode(),
@@ -1005,7 +944,7 @@
 			block: header(4).hash(),
 			justification: TestJustification(true, vec![8]).encode(),
 			new_set_id: 2,
-			new_authorities: vec![(Ed25519AuthorityId([4u8; 32]), 1u64)],
+			new_authorities: vec![(AuthorityId::from_raw([4u8; 32]), 1u64)],
 		});
 	}
 }